<% counter = 0 -%>
<% controller_modules.each_with_index do |mod, i| -%>
<%= "  " * i %>module <%= mod %>
<% counter = i -%>
<% end -%>
<% counter = counter == 0 ? 0 : (counter + 1) -%>
<%= "  " * counter %>class <%= controller_class_name %> < Application
<%= "  " * counter %>  # provides :xml, :yaml, :js

<%= "  " * counter %>  def index
<%= "  " * counter %>    @<%= plural_model %> = <%= model_class_name %>.all
<%= "  " * counter %>    display @<%= plural_model %>
<%= "  " * counter %>  end

<%= "  " * counter %>  def show
<<<<<<< HEAD
<%= "  " * counter %>    @<%= singular_model %> = <%= model_class_name %>.get(params[:id])
=======
<%= "  " * counter %>    @<%= singular_model %> = <%= model_class_name %>.get(<%= params_for_get %>)
>>>>>>> 1fadf715
<%= "  " * counter %>    raise NotFound unless @<%= singular_model %>
<%= "  " * counter %>    display @<%= singular_model %>
<%= "  " * counter %>  end

<%= "  " * counter %>  def new
<%= "  " * counter %>    only_provides :html
<%= "  " * counter %>    @<%= singular_model %> = <%= model_class_name %>.new
<%= "  " * counter %>    render
<%= "  " * counter %>  end

<%= "  " * counter %>  def edit
<%= "  " * counter %>    only_provides :html
<<<<<<< HEAD
<%= "  " * counter %>    @<%= singular_model %> = <%= model_class_name %>.get(params[:id])
=======
<%= "  " * counter %>    @<%= singular_model %> = <%= model_class_name %>.get(<%= params_for_get %>)
>>>>>>> 1fadf715
<%= "  " * counter %>    raise NotFound unless @<%= singular_model %>
<%= "  " * counter %>    render
<%= "  " * counter %>  end

<%= "  " * counter %>  def create
<%= "  " * counter %>    @<%= singular_model %> = <%= model_class_name %>.new(params[:<%= singular_model %>])
<%= "  " * counter %>    if @<%= singular_model %>.save
<%= "  " * counter %>      redirect url(:<%= (controller_modules.collect{|m| m.downcase} << singular_model).join("_") %>, @<%= singular_model %>)
<%= "  " * counter %>    else
<%= "  " * counter %>      render :new
<%= "  " * counter %>    end
<%= "  " * counter %>  end

<%= "  " * counter %>  def update
<<<<<<< HEAD
<%= "  " * counter %>    @<%= singular_model %> = <%= model_class_name %>.get(params[:id])
<%= "  " * counter %>    raise NotFound unless @<%= singular_model %>
<%= "  " * counter %>    @<%= singular_model %>.attributes = params[:<%= singular_model %>]
<%= "  " * counter %>    if @<%= singular_model %>.save
=======
<%= "  " * counter %>    @<%= singular_model %> = <%= model_class_name %>.get(<%= params_for_get %>)
<%= "  " * counter %>    raise NotFound unless @<%= singular_model %>
<%= "  " * counter %>    @<%= singular_model %>.attributes = params[:<%= singular_model %>]
<%= "  " * counter %>    if  @<%= singular_model %>.save
>>>>>>> 1fadf715
<%= "  " * counter %>      redirect url(:<%= (controller_modules.collect{|m| m.downcase} << singular_model).join("_") %>, @<%= singular_model %>)
<%= "  " * counter %>    else
<%= "  " * counter %>      raise BadRequest
<%= "  " * counter %>    end
<%= "  " * counter %>  end

<%= "  " * counter %>  def destroy
<<<<<<< HEAD
<%= "  " * counter %>    @<%= singular_model %> = <%= model_class_name %>.get(params[:id])
=======
<%= "  " * counter %>    @<%= singular_model %> = <%= model_class_name %>.get(<%= params_for_get %>)
>>>>>>> 1fadf715
<%= "  " * counter %>    raise NotFound unless @<%= singular_model %>
<%= "  " * counter %>    if @<%= singular_model %>.destroy
<%= "  " * counter %>      redirect url(:<%= (controller_modules.collect{|m| m.downcase} << singular_model).join("_") %>)
<%= "  " * counter %>    else
<%= "  " * counter %>      raise BadRequest
<%= "  " * counter %>    end
<%= "  " * counter %>  end

<%= "  " * counter %>end
<% counter = counter == 0 ? 0 : (counter - 1) -%>
<% controller_modules.reverse.each_with_index do |mod, i| -%>
<%= "  " * counter %>end # <%= mod %>
<% counter = counter - 1 -%>
<% end -%><|MERGE_RESOLUTION|>--- conflicted
+++ resolved
@@ -13,11 +13,7 @@
 <%= "  " * counter %>  end
 
 <%= "  " * counter %>  def show
-<<<<<<< HEAD
-<%= "  " * counter %>    @<%= singular_model %> = <%= model_class_name %>.get(params[:id])
-=======
 <%= "  " * counter %>    @<%= singular_model %> = <%= model_class_name %>.get(<%= params_for_get %>)
->>>>>>> 1fadf715
 <%= "  " * counter %>    raise NotFound unless @<%= singular_model %>
 <%= "  " * counter %>    display @<%= singular_model %>
 <%= "  " * counter %>  end
@@ -30,11 +26,7 @@
 
 <%= "  " * counter %>  def edit
 <%= "  " * counter %>    only_provides :html
-<<<<<<< HEAD
-<%= "  " * counter %>    @<%= singular_model %> = <%= model_class_name %>.get(params[:id])
-=======
 <%= "  " * counter %>    @<%= singular_model %> = <%= model_class_name %>.get(<%= params_for_get %>)
->>>>>>> 1fadf715
 <%= "  " * counter %>    raise NotFound unless @<%= singular_model %>
 <%= "  " * counter %>    render
 <%= "  " * counter %>  end
@@ -49,17 +41,10 @@
 <%= "  " * counter %>  end
 
 <%= "  " * counter %>  def update
-<<<<<<< HEAD
-<%= "  " * counter %>    @<%= singular_model %> = <%= model_class_name %>.get(params[:id])
-<%= "  " * counter %>    raise NotFound unless @<%= singular_model %>
-<%= "  " * counter %>    @<%= singular_model %>.attributes = params[:<%= singular_model %>]
-<%= "  " * counter %>    if @<%= singular_model %>.save
-=======
 <%= "  " * counter %>    @<%= singular_model %> = <%= model_class_name %>.get(<%= params_for_get %>)
 <%= "  " * counter %>    raise NotFound unless @<%= singular_model %>
 <%= "  " * counter %>    @<%= singular_model %>.attributes = params[:<%= singular_model %>]
 <%= "  " * counter %>    if  @<%= singular_model %>.save
->>>>>>> 1fadf715
 <%= "  " * counter %>      redirect url(:<%= (controller_modules.collect{|m| m.downcase} << singular_model).join("_") %>, @<%= singular_model %>)
 <%= "  " * counter %>    else
 <%= "  " * counter %>      raise BadRequest
@@ -67,11 +52,7 @@
 <%= "  " * counter %>  end
 
 <%= "  " * counter %>  def destroy
-<<<<<<< HEAD
-<%= "  " * counter %>    @<%= singular_model %> = <%= model_class_name %>.get(params[:id])
-=======
 <%= "  " * counter %>    @<%= singular_model %> = <%= model_class_name %>.get(<%= params_for_get %>)
->>>>>>> 1fadf715
 <%= "  " * counter %>    raise NotFound unless @<%= singular_model %>
 <%= "  " * counter %>    if @<%= singular_model %>.destroy
 <%= "  " * counter %>      redirect url(:<%= (controller_modules.collect{|m| m.downcase} << singular_model).join("_") %>)
