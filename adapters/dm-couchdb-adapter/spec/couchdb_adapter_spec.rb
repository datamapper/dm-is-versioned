--- conflicted
+++ resolved
@@ -4,7 +4,7 @@
 
 class User
   include DataMapper::Resource
-
+  
   def self.default_repository_name
     :couchdb
   end
@@ -12,14 +12,14 @@
   # required for CouchDB
   property :id, String, :key => true, :field => :_id
   property :rev, String, :field => :_rev
-
+  
   # regular properties
   property :name, String
-  property :age, Integer
+  property :age, Fixnum
   property :wealth, Float
   property :created_at, DateTime
   property :created_on, Date
-
+  
   # creates methods for accessing stored/indexed views in the CouchDB database
   view :by_name
   view :by_age
@@ -41,20 +41,29 @@
   property :age, Fixnum
 end
 
-<<<<<<< HEAD
 describe DataMapper::Adapters::CouchdbAdapter do
   before :all do
     @uri = Addressable::URI.parse("couchdb://localhost:5984/test_cdb_adapter")
     @adapter = DataMapper.setup(:couchdb, @uri)
-    @adapter.send(:http_put, "/#{@adapter.escaped_db_name}")
-    create_procedures
+    @no_connection = false
+    unless @no_connection
+      begin
+        @adapter.send(:http_put, "/#{@adapter.escaped_db_name}")
+        create_procedures
+      rescue Errno::ECONNREFUSED
+        @no_connection = true
+      end
+    end
   end
   
   after :all do
-    @adapter.send(:http_delete, "/#{@adapter.escaped_db_name}")
+    unless @no_connection
+      @adapter.send(:http_delete, "/#{@adapter.escaped_db_name}")
+    end
   end
   
   it "should create a record" do
+    pending("No CouchDB connection.") if @no_connection
     user = new_user
     user.save.should == true
     user.id.should_not == nil
@@ -65,6 +74,7 @@
   end
   
   it "should get a record" do
+    pending("No CouchDB connection.") if @no_connection
     created_user = new_user
     created_user.save
     user = User[created_user.id]
@@ -74,6 +84,7 @@
   end
   
   it "should update a record" do
+    pending("No CouchDB connection.") if @no_connection
     created_user = new_user
     created_user.save
     user = User[created_user.id]
@@ -86,16 +97,19 @@
   end
   
   it "should destroy a record" do
+    pending("No CouchDB connection.") if @no_connection
     created_user = new_user
     created_user.save
     created_user.destroy.should == true
   end
   
   it "should get all records" do
+    pending("No CouchDB connection.") if @no_connection
     User.all.size.should == 3
   end
   
   it "should get records by eql matcher" do
+    pending("No CouchDB connection.") if @no_connection
     new_user(:name => "John", :age => 50).save
     User.all(:name => "John").size.should == 1
     User.all(:age => 50).size.should == 1
@@ -103,26 +117,32 @@
   end
   
   it "should get records by not matcher" do
+    pending("No CouchDB connection.") if @no_connection
     User.all(:age.not => 50).size.should == 3
   end
   
   it "should get records by gt matcher" do
+    pending("No CouchDB connection.") if @no_connection
     User.all(:age.gt => 50).size.should == 3
   end
 
   it "should get records by gte matcher" do
+    pending("No CouchDB connection.") if @no_connection
     User.all(:age.gte => 50).size.should == 4
   end
   
   it "should get records by lt matcher" do
+    pending("No CouchDB connection.") if @no_connection
     User.all(:age.lt => 50).size.should == 0
   end
   
   it "should get records by lte matcher" do
+    pending("No CouchDB connection.") if @no_connection
     User.all(:age.lte => 50).size.should == 1
   end
   
   it "should get records by the like matcher" do
+    pending("No CouchDB connection.") if @no_connection
     User.all(:name.like => "Jo").size.should == 0
     User.all(:name.like => "Jo%").size.should == 1
     User.all(:name.like => "%J%t%").size.should == 1
@@ -130,11 +150,13 @@
   end
   
   it "should get records with multiple matchers" do
+    pending("No CouchDB connection.") if @no_connection
     new_user(:name => "John", :age => 30).save
     User.all(:name => "John", :age.lt => 50).size.should == 1
   end
   
   it "should order records" do
+    pending("No CouchDB connection.") if @no_connection
     new_user(:name => "Aaron", :age => 30).save
     new_user(:name => "Aaron").save
     users = User.all(:order => [:age])
@@ -145,6 +167,7 @@
   end
   
   it "should handle DateTime" do
+    pending("No CouchDB connection.") if @no_connection
     user = new_user
     user.save
     time = user.created_at
@@ -152,6 +175,7 @@
   end
   
   it "should handle Date" do
+    pending("No CouchDB connection.") if @no_connection
     user = new_user
     user.save
     date = user.created_on
@@ -159,6 +183,7 @@
   end
   
   it "should be able to call stored views" do
+    pending("No CouchDB connection.") if @no_connection
     User.by_name.first.should == User.all(:order => [:name]).first
     User.by_age.first.should == User.all(:order => [:age]).first
   end
@@ -177,159 +202,12 @@
     }.to_json
     @adapter.send(:request, false) do |http|
       http.request(view)
-=======
-begin
-  TCPSocket.new("localhost", 5984)
-  describe "DataMapper::Adapters::CouchdbAdapter" do
-    before :all do
-      @uri = Addressable::URI.parse("couchdb://localhost:5984")
-      @adapter = DataMapper.setup(:couchdb, @uri)
-      @adapter.send(:http_put, "/users/")
-      create_procedures
     end
-
-    after :all do
-      @adapter.send(:http_delete, "/users/")
->>>>>>> e48fe070
-    end
-
-    it "should create a record" do
-      user = new_user
-      user.save.should == true
-      user.id.should_not == nil
-    end
-
-    it "should get a record" do
-      created_user = new_user
-      created_user.save
-      user = User[created_user.id]
-      user.id.should_not be_nil
-      user.name.should == "Jamie"
-      user.age.should == 67
-    end
-
-    it "should update a record" do
-      created_user = new_user
-      created_user.save
-      user = User[created_user.id]
-      user.name = "Janet"
-      user.save
-      user.name.should_not == created_user.name
-      user.rev.should_not == created_user.rev
-      user.age.should == created_user.age
-      user.id.should == created_user.id
-    end
-
-    it "should destroy a record" do
-      created_user = new_user
-      created_user.save
-      created_user.destroy.should == true
-    end
-
-    it "should get all records" do
-      User.all.size.should == 3
-    end
-
-    it "should get records by eql matcher" do
-      new_user(:name => "John", :age => 50).save
-      User.all(:name => "John").size.should == 1
-      User.all(:age => 50).size.should == 1
-      User.all(:wealth => 11.5).size.should == 4
-    end
-
-    it "should get records by not matcher" do
-      User.all(:age.not => 50).size.should == 3
-    end
-
-    it "should get records by gt matcher" do
-      User.all(:age.gt => 50).size.should == 3
-    end
-
-    it "should get records by gte matcher" do
-      User.all(:age.gte => 50).size.should == 4
-    end
-
-    it "should get records by lt matcher" do
-      User.all(:age.lt => 50).size.should == 0
-    end
-
-    it "should get records by lte matcher" do
-      User.all(:age.lte => 50).size.should == 1
-    end
-
-    it "should get records by the like matcher" do
-      User.all(:name.like => "Jo").size.should == 0
-      User.all(:name.like => "Jo%").size.should == 1
-      User.all(:name.like => /^Jam/).size.should == 2
-    end
-
-    it "should get records with multiple matchers" do
-      new_user(:name => "John", :age => 30).save
-      User.all(:name => "John", :age.lt => 50).size.should == 1
-    end
-
-    it "should order records" do
-      new_user(:name => "Aaron", :age => 30).save
-      new_user(:name => "Aaron").save
-      users = User.all(:order => [:age])
-      users[0].age.should == 30
-      users = User.all(:order => [:name, :age])
-      users[0].age.should == 30
-      users[1].age.should == 67
-    end
-
-    it "should handle DateTime" do
-      user = new_user
-      user.save
-      time = user.created_at
-      User[user.id].created_at.should == time
-    end
-
-    it "should handle Date" do
-      user = new_user
-      user.save
-      date = user.created_on
-      User[user.id].created_on.should == date
-    end
-
-    it "should be able to call stored views" do
-
-      User.by_name.first.should == User.all(:order => [:name]).first
-      User.by_age.first.should == User.all(:order => [:age]).first
-
-    end
-
-    def create_procedures
-      view = Net::HTTP::Put.new("/users/_design/users")
-      view["content-type"] = "text/javascript"
-      view.body = {
-        "language" => "text/javascript",
-        "views" => {
-          "by_name" => "function(doc) { if(doc._id.charAt(0) != '_') { map(doc.name, doc); } }",
-          "by_age"  => "function(doc) { if(doc._id.charAt(0) != '_') { map(doc.age, doc); } }"
-        }
-      }.to_json
-      @adapter.send(:request, false) do |http|
-        http.request(view)
-      end
-    end
-
-    def new_user(options = {})
-      default_options = { :name => "Jamie", :age => 67, :wealth => 11.5 }
-      default_options.merge!(options)
-      User.new(default_options)
-    end
-
-  end
-<<<<<<< HEAD
+  end
   
   def new_user(options = {})
     default_options = { :name => "Jamie", :age => 67, :wealth => 11.5 }
     default_options.merge!(options)
     User.new(default_options)
   end  
-=======
-rescue Errno::ECONNREFUSED => e
-  puts "Unable to connect to localhost:5984, skipping couchdb specs"
->>>>>>> e48fe070
 end