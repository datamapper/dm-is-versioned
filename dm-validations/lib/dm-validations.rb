--- conflicted
+++ resolved
@@ -1,9 +1,7 @@
 require 'rubygems'
-<<<<<<< HEAD
 require 'pathname'
-=======
+
 gem 'dm-core', '=0.9.0'
->>>>>>> bb4d62f5
 require 'data_mapper'
 
 
